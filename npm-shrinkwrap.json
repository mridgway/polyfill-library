--- conflicted
+++ resolved
@@ -1,10 +1,6 @@
 {
   "name": "polyfill-service",
-<<<<<<< HEAD
-  "version": "3.3.0",
-=======
   "version": "3.4.0-rc.1",
->>>>>>> 83f70d00
   "dependencies": {
     "abbrev": {
       "version": "1.0.7",
@@ -145,14 +141,14 @@
       "resolved": "https://registry.npmjs.org/async/-/async-0.1.22.tgz"
     },
     "async-cache": {
-      "version": "1.0.0",
+      "version": "1.1.0",
       "from": "async-cache@>=1.0.0 <2.0.0",
-      "resolved": "https://registry.npmjs.org/async-cache/-/async-cache-1.0.0.tgz",
+      "resolved": "http://127.0.0.1:5080/tarballs/async-cache/1.1.0.tgz",
       "dependencies": {
         "lru-cache": {
-          "version": "2.3.1",
-          "from": "lru-cache@>=2.3.0 <2.4.0",
-          "resolved": "https://registry.npmjs.org/lru-cache/-/lru-cache-2.3.1.tgz"
+          "version": "4.0.1",
+          "from": "lru-cache@>=4.0.0 <5.0.0",
+          "resolved": "http://127.0.0.1:5080/tarballs/lru-cache/4.0.1.tgz"
         }
       }
     },
@@ -167,16 +163,16 @@
       "resolved": "https://registry.npmjs.org/aws4/-/aws4-1.3.2.tgz",
       "dependencies": {
         "lru-cache": {
-          "version": "4.0.0",
+          "version": "4.0.1",
           "from": "lru-cache@>=4.0.0 <5.0.0",
-          "resolved": "https://registry.npmjs.org/lru-cache/-/lru-cache-4.0.0.tgz"
+          "resolved": "http://127.0.0.1:5080/tarballs/lru-cache/4.0.1.tgz"
         }
       }
     },
     "babel-code-frame": {
-      "version": "6.7.2",
-      "from": "babel-code-frame@>=6.7.2 <7.0.0",
-      "resolved": "https://registry.npmjs.org/babel-code-frame/-/babel-code-frame-6.7.2.tgz",
+      "version": "6.7.5",
+      "from": "babel-code-frame@>=6.7.5 <7.0.0",
+      "resolved": "http://127.0.0.1:5080/tarballs/babel-code-frame/6.7.5.tgz",
       "dependencies": {
         "ansi-regex": {
           "version": "2.0.0",
@@ -184,14 +180,14 @@
           "resolved": "https://registry.npmjs.org/ansi-regex/-/ansi-regex-2.0.0.tgz"
         },
         "ansi-styles": {
-          "version": "2.2.0",
-          "from": "ansi-styles@>=2.1.0 <3.0.0",
-          "resolved": "https://registry.npmjs.org/ansi-styles/-/ansi-styles-2.2.0.tgz"
+          "version": "2.2.1",
+          "from": "ansi-styles@>=2.2.1 <3.0.0",
+          "resolved": "http://127.0.0.1:5080/tarballs/ansi-styles/2.2.1.tgz"
         },
         "chalk": {
-          "version": "1.1.1",
+          "version": "1.1.3",
           "from": "chalk@>=1.1.0 <2.0.0",
-          "resolved": "https://registry.npmjs.org/chalk/-/chalk-1.1.1.tgz"
+          "resolved": "http://127.0.0.1:5080/tarballs/chalk/1.1.3.tgz"
         },
         "has-ansi": {
           "version": "2.0.0",
@@ -211,9 +207,9 @@
       }
     },
     "babel-core": {
-      "version": "6.7.2",
+      "version": "6.7.6",
       "from": "babel-core@>=6.2.1 <7.0.0",
-      "resolved": "https://registry.npmjs.org/babel-core/-/babel-core-6.7.2.tgz",
+      "resolved": "http://127.0.0.1:5080/tarballs/babel-core/6.7.6.tgz",
       "dependencies": {
         "minimatch": {
           "version": "2.0.10",
@@ -228,9 +224,9 @@
       }
     },
     "babel-generator": {
-      "version": "6.7.2",
-      "from": "babel-generator@>=6.7.2 <7.0.0",
-      "resolved": "https://registry.npmjs.org/babel-generator/-/babel-generator-6.7.2.tgz",
+      "version": "6.7.5",
+      "from": "babel-generator@>=6.7.5 <7.0.0",
+      "resolved": "http://127.0.0.1:5080/tarballs/babel-generator/6.7.5.tgz",
       "dependencies": {
         "source-map": {
           "version": "0.5.3",
@@ -350,9 +346,9 @@
       "resolved": "https://registry.npmjs.org/babel-plugin-transform-es2015-literals/-/babel-plugin-transform-es2015-literals-6.5.0.tgz"
     },
     "babel-plugin-transform-es2015-modules-commonjs": {
-      "version": "6.7.0",
+      "version": "6.7.4",
       "from": "babel-plugin-transform-es2015-modules-commonjs@>=6.6.0 <7.0.0",
-      "resolved": "https://registry.npmjs.org/babel-plugin-transform-es2015-modules-commonjs/-/babel-plugin-transform-es2015-modules-commonjs-6.7.0.tgz"
+      "resolved": "http://127.0.0.1:5080/tarballs/babel-plugin-transform-es2015-modules-commonjs/6.7.4.tgz"
     },
     "babel-plugin-transform-es2015-object-super": {
       "version": "6.6.5",
@@ -410,16 +406,16 @@
       "resolved": "https://registry.npmjs.org/babel-register/-/babel-register-6.7.2.tgz",
       "dependencies": {
         "core-js": {
-          "version": "2.1.4",
+          "version": "2.2.2",
           "from": "core-js@>=2.1.0 <3.0.0",
-          "resolved": "https://registry.npmjs.org/core-js/-/core-js-2.1.4.tgz"
+          "resolved": "http://127.0.0.1:5080/tarballs/core-js/2.2.2.tgz"
         }
       }
     },
     "babel-runtime": {
-      "version": "5.8.35",
+      "version": "5.8.38",
       "from": "babel-runtime@>=5.0.0 <6.0.0",
-      "resolved": "https://registry.npmjs.org/babel-runtime/-/babel-runtime-5.8.35.tgz"
+      "resolved": "http://127.0.0.1:5080/tarballs/babel-runtime/5.8.38.tgz"
     },
     "babel-template": {
       "version": "6.7.0",
@@ -427,9 +423,9 @@
       "resolved": "https://registry.npmjs.org/babel-template/-/babel-template-6.7.0.tgz"
     },
     "babel-traverse": {
-      "version": "6.7.3",
-      "from": "babel-traverse@>=6.7.2 <7.0.0",
-      "resolved": "https://registry.npmjs.org/babel-traverse/-/babel-traverse-6.7.3.tgz"
+      "version": "6.7.6",
+      "from": "babel-traverse@>=6.7.6 <7.0.0",
+      "resolved": "http://127.0.0.1:5080/tarballs/babel-traverse/6.7.6.tgz"
     },
     "babel-types": {
       "version": "6.7.2",
@@ -457,9 +453,9 @@
       "resolved": "https://registry.npmjs.org/basic-auth/-/basic-auth-1.0.3.tgz"
     },
     "bl": {
-      "version": "1.0.3",
-      "from": "bl@>=1.0.0 <1.1.0",
-      "resolved": "https://registry.npmjs.org/bl/-/bl-1.0.3.tgz"
+      "version": "1.1.2",
+      "from": "bl@>=1.1.2 <1.2.0",
+      "resolved": "https://registry.npmjs.org/bl/-/bl-1.1.2.tgz"
     },
     "blocked": {
       "version": "1.2.1",
@@ -472,9 +468,9 @@
       "resolved": "https://registry.npmjs.org/bluebird/-/bluebird-2.10.2.tgz"
     },
     "bn.js": {
-      "version": "4.11.0",
+      "version": "4.11.1",
       "from": "bn.js@>=4.1.1 <5.0.0",
-      "resolved": "https://registry.npmjs.org/bn.js/-/bn.js-4.11.0.tgz"
+      "resolved": "http://127.0.0.1:5080/tarballs/bn.js/4.11.1.tgz"
     },
     "boom": {
       "version": "2.10.1",
@@ -605,11 +601,6 @@
       "from": "coffee-script@>=1.3.3 <1.4.0",
       "resolved": "https://registry.npmjs.org/coffee-script/-/coffee-script-1.3.3.tgz"
     },
-    "color-convert": {
-      "version": "1.0.0",
-      "from": "color-convert@>=1.0.0 <2.0.0",
-      "resolved": "https://registry.npmjs.org/color-convert/-/color-convert-1.0.0.tgz"
-    },
     "colors": {
       "version": "0.6.2",
       "from": "colors@>=0.6.2 <0.7.0",
@@ -986,13 +977,13 @@
       "resolved": "https://registry.npmjs.org/forever-agent/-/forever-agent-0.6.1.tgz"
     },
     "form-data": {
-      "version": "1.0.0-rc3",
+      "version": "1.0.0-rc4",
       "from": "form-data@>=1.0.0-rc3 <1.1.0",
-      "resolved": "https://registry.npmjs.org/form-data/-/form-data-1.0.0-rc3.tgz",
+      "resolved": "https://registry.npmjs.org/form-data/-/form-data-1.0.0-rc4.tgz",
       "dependencies": {
         "async": {
           "version": "1.5.2",
-          "from": "async@>=1.4.0 <2.0.0",
+          "from": "async@>=1.5.2 <2.0.0",
           "resolved": "https://registry.npmjs.org/async/-/async-1.5.2.tgz"
         }
       }
@@ -1171,14 +1162,14 @@
           "resolved": "https://registry.npmjs.org/ansi-regex/-/ansi-regex-2.0.0.tgz"
         },
         "ansi-styles": {
-          "version": "2.2.0",
-          "from": "ansi-styles@>=2.1.0 <3.0.0",
-          "resolved": "https://registry.npmjs.org/ansi-styles/-/ansi-styles-2.2.0.tgz"
+          "version": "2.2.1",
+          "from": "ansi-styles@>=2.2.1 <3.0.0",
+          "resolved": "http://127.0.0.1:5080/tarballs/ansi-styles/2.2.1.tgz"
         },
         "chalk": {
-          "version": "1.1.1",
+          "version": "1.1.3",
           "from": "chalk@>=1.1.1 <2.0.0",
-          "resolved": "https://registry.npmjs.org/chalk/-/chalk-1.1.1.tgz"
+          "resolved": "http://127.0.0.1:5080/tarballs/chalk/1.1.3.tgz"
         },
         "commander": {
           "version": "2.9.0",
@@ -1219,7 +1210,7 @@
     },
     "hawk": {
       "version": "3.1.3",
-      "from": "hawk@>=3.1.0 <3.2.0",
+      "from": "hawk@>=3.1.3 <3.2.0",
       "resolved": "https://registry.npmjs.org/hawk/-/hawk-3.1.3.tgz"
     },
     "hoek": {
@@ -1238,9 +1229,9 @@
       "resolved": "https://registry.npmjs.org/hooker/-/hooker-0.2.3.tgz"
     },
     "htmlescape": {
-      "version": "1.1.0",
+      "version": "1.1.1",
       "from": "htmlescape@>=1.1.0 <2.0.0",
-      "resolved": "https://registry.npmjs.org/htmlescape/-/htmlescape-1.1.0.tgz"
+      "resolved": "http://127.0.0.1:5080/tarballs/htmlescape/1.1.1.tgz"
     },
     "http-errors": {
       "version": "1.3.1",
@@ -1370,9 +1361,9 @@
       "resolved": "https://registry.npmjs.org/jodid25519/-/jodid25519-1.0.2.tgz"
     },
     "js-tokens": {
-      "version": "1.0.2",
+      "version": "1.0.3",
       "from": "js-tokens@>=1.0.1 <2.0.0",
-      "resolved": "https://registry.npmjs.org/js-tokens/-/js-tokens-1.0.2.tgz"
+      "resolved": "http://127.0.0.1:5080/tarballs/js-tokens/1.0.3.tgz"
     },
     "js-yaml": {
       "version": "2.0.5",
@@ -1466,21 +1457,11 @@
         }
       }
     },
-    "left-pad": {
-      "version": "0.0.3",
-      "from": "left-pad@0.0.3",
-      "resolved": "https://registry.npmjs.org/left-pad/-/left-pad-0.0.3.tgz"
-    },
     "lexical-scope": {
       "version": "1.2.0",
       "from": "lexical-scope@>=1.2.0 <2.0.0",
       "resolved": "https://registry.npmjs.org/lexical-scope/-/lexical-scope-1.2.0.tgz"
     },
-    "line-numbers": {
-      "version": "0.2.0",
-      "from": "line-numbers@>=0.2.0 <0.3.0",
-      "resolved": "https://registry.npmjs.org/line-numbers/-/line-numbers-0.2.0.tgz"
-    },
     "lodash": {
       "version": "3.10.1",
       "from": "lodash@>=3.0.0 <4.0.0",
@@ -1689,7 +1670,7 @@
     },
     "oauth-sign": {
       "version": "0.8.1",
-      "from": "oauth-sign@>=0.8.0 <0.9.0",
+      "from": "oauth-sign@>=0.8.1 <0.9.0",
       "resolved": "https://registry.npmjs.org/oauth-sign/-/oauth-sign-0.8.1.tgz"
     },
     "on-finished": {
@@ -1708,14 +1689,14 @@
       "resolved": "https://registry.npmjs.org/once/-/once-1.3.3.tgz"
     },
     "opbeat": {
-      "version": "3.6.4",
+      "version": "3.6.6",
       "from": "opbeat@>=3.1.4 <4.0.0",
-      "resolved": "https://registry.npmjs.org/opbeat/-/opbeat-3.6.4.tgz",
+      "resolved": "http://127.0.0.1:5080/tarballs/opbeat/3.6.6.tgz",
       "dependencies": {
         "lru-cache": {
-          "version": "4.0.0",
+          "version": "4.0.1",
           "from": "lru-cache@>=4.0.0 <5.0.0",
-          "resolved": "https://registry.npmjs.org/lru-cache/-/lru-cache-4.0.0.tgz"
+          "resolved": "http://127.0.0.1:5080/tarballs/lru-cache/4.0.1.tgz"
         }
       }
     },
@@ -1800,9 +1781,9 @@
       "resolved": "https://registry.npmjs.org/pinkie/-/pinkie-2.0.4.tgz"
     },
     "pinkie-promise": {
-      "version": "2.0.0",
+      "version": "2.0.1",
       "from": "pinkie-promise@>=2.0.0 <3.0.0",
-      "resolved": "https://registry.npmjs.org/pinkie-promise/-/pinkie-promise-2.0.0.tgz"
+      "resolved": "http://127.0.0.1:5080/tarballs/pinkie-promise/2.0.1.tgz"
     },
     "private": {
       "version": "0.1.6",
@@ -1835,9 +1816,9 @@
       "resolved": "https://registry.npmjs.org/public-encrypt/-/public-encrypt-4.0.0.tgz"
     },
     "punycode": {
-      "version": "1.4.0",
+      "version": "1.4.1",
       "from": "punycode@>=1.3.2 <2.0.0",
-      "resolved": "https://registry.npmjs.org/punycode/-/punycode-1.4.0.tgz"
+      "resolved": "https://registry.npmjs.org/punycode/-/punycode-1.4.1.tgz"
     },
     "q": {
       "version": "1.4.1",
@@ -1887,9 +1868,16 @@
       "resolved": "https://registry.npmjs.org/read-only-stream/-/read-only-stream-2.0.0.tgz"
     },
     "readable-stream": {
-      "version": "2.0.5",
+      "version": "2.0.6",
       "from": "readable-stream@>=2.0.2 <3.0.0",
-      "resolved": "https://registry.npmjs.org/readable-stream/-/readable-stream-2.0.5.tgz"
+      "resolved": "https://registry.npmjs.org/readable-stream/-/readable-stream-2.0.6.tgz",
+      "dependencies": {
+        "isarray": {
+          "version": "1.0.0",
+          "from": "isarray@>=1.0.0 <1.1.0",
+          "resolved": "https://registry.npmjs.org/isarray/-/isarray-1.0.0.tgz"
+        }
+      }
     },
     "regenerate": {
       "version": "1.2.1",
@@ -1937,14 +1925,14 @@
           "resolved": "https://registry.npmjs.org/lodash/-/lodash-2.4.2.tgz"
         },
         "qs": {
-          "version": "6.0.2",
-          "from": "qs@>=6.0.2 <6.1.0",
-          "resolved": "https://registry.npmjs.org/qs/-/qs-6.0.2.tgz"
+          "version": "6.1.0",
+          "from": "qs@>=6.1.0 <6.2.0",
+          "resolved": "https://registry.npmjs.org/qs/-/qs-6.1.0.tgz"
         },
         "request": {
-          "version": "2.69.0",
+          "version": "2.70.0",
           "from": "request@>=2.34.0 <3.0.0",
-          "resolved": "https://registry.npmjs.org/request/-/request-2.69.0.tgz"
+          "resolved": "http://127.0.0.1:5080/tarballs/request/2.70.0.tgz"
         }
       }
     },
@@ -1999,9 +1987,9 @@
       "resolved": "https://registry.npmjs.org/shebang-regex/-/shebang-regex-1.0.0.tgz"
     },
     "shell-quote": {
-      "version": "1.4.3",
+      "version": "1.5.0",
       "from": "shell-quote@>=1.4.3 <2.0.0",
-      "resolved": "https://registry.npmjs.org/shell-quote/-/shell-quote-1.4.3.tgz"
+      "resolved": "https://registry.npmjs.org/shell-quote/-/shell-quote-1.5.0.tgz"
     },
     "shimmer": {
       "version": "1.1.0",
@@ -2081,9 +2069,9 @@
       "resolved": "https://registry.npmjs.org/stream-combiner2/-/stream-combiner2-1.1.1.tgz"
     },
     "stream-http": {
-      "version": "2.2.0",
+      "version": "2.2.1",
       "from": "stream-http@>=2.0.0 <3.0.0",
-      "resolved": "https://registry.npmjs.org/stream-http/-/stream-http-2.2.0.tgz"
+      "resolved": "http://127.0.0.1:5080/tarballs/stream-http/2.2.1.tgz"
     },
     "stream-splicer": {
       "version": "2.0.0",
@@ -2135,9 +2123,9 @@
       "resolved": "https://registry.npmjs.org/supports-color/-/supports-color-0.2.0.tgz"
     },
     "syntax-error": {
-      "version": "1.1.5",
+      "version": "1.1.6",
       "from": "syntax-error@>=1.1.1 <2.0.0",
-      "resolved": "https://registry.npmjs.org/syntax-error/-/syntax-error-1.1.5.tgz",
+      "resolved": "http://127.0.0.1:5080/tarballs/syntax-error/1.1.6.tgz",
       "dependencies": {
         "acorn": {
           "version": "2.7.0",
@@ -2201,9 +2189,9 @@
       "resolved": "https://registry.npmjs.org/to-arraybuffer/-/to-arraybuffer-1.0.1.tgz"
     },
     "to-fast-properties": {
-      "version": "1.0.1",
+      "version": "1.0.2",
       "from": "to-fast-properties@>=1.0.1 <2.0.0",
-      "resolved": "https://registry.npmjs.org/to-fast-properties/-/to-fast-properties-1.0.1.tgz"
+      "resolved": "https://registry.npmjs.org/to-fast-properties/-/to-fast-properties-1.0.2.tgz"
     },
     "tough-cookie": {
       "version": "2.2.2",
@@ -2231,9 +2219,9 @@
       "resolved": "https://registry.npmjs.org/tunnel-agent/-/tunnel-agent-0.4.2.tgz"
     },
     "tweetnacl": {
-      "version": "0.14.1",
+      "version": "0.14.3",
       "from": "tweetnacl@>=0.13.0 <1.0.0",
-      "resolved": "https://registry.npmjs.org/tweetnacl/-/tweetnacl-0.14.1.tgz"
+      "resolved": "http://127.0.0.1:5080/tarballs/tweetnacl/0.14.3.tgz"
     },
     "type-is": {
       "version": "1.6.12",
@@ -2341,9 +2329,9 @@
       "resolved": "https://registry.npmjs.org/user-home/-/user-home-1.1.1.tgz"
     },
     "useragent": {
-      "version": "2.1.8",
+      "version": "2.1.9",
       "from": "useragent@>=2.0.8 <3.0.0",
-      "resolved": "https://registry.npmjs.org/useragent/-/useragent-2.1.8.tgz",
+      "resolved": "http://127.0.0.1:5080/tarballs/useragent/2.1.9.tgz",
       "dependencies": {
         "lru-cache": {
           "version": "2.2.4",
