--- conflicted
+++ resolved
@@ -1,10 +1,5 @@
-<<<<<<< HEAD
-/* eslint-env mocha, browser*/
-/* global proclaim, it */
-=======
 /* eslint-env mocha, browser */
 /* global proclaim */
->>>>>>> 82aa6dce
 
 it("Should create inherited object", function() {
 	var parent = { foo: 'bar', obj: {} };
