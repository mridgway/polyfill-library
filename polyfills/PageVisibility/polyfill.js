// PageVisibility
(function () {
	var prefix = document.webkitVisibilityState ? 'webkit' : document.mozVisibilityState ? 'moz' : null;
<<<<<<< HEAD
=======

	function normalizeState () {
		document.hidden = document[prefix + 'Hidden'];
		document.visibilityState = document[prefix + 'VisibilityState'];
	}

>>>>>>> 1356969b
	if (!prefix) {
		return;
	}

	normalizeState();

	document.addEventListener(prefix + 'visibilitychange', function (ev) {
		normalizeState();
		document.dispatchEvent(new CustomEvent('visibilitychange'));
	});

}());<|MERGE_RESOLUTION|>--- conflicted
+++ resolved
@@ -1,15 +1,12 @@
 // PageVisibility
 (function () {
 	var prefix = document.webkitVisibilityState ? 'webkit' : document.mozVisibilityState ? 'moz' : null;
-<<<<<<< HEAD
-=======
 
 	function normalizeState () {
 		document.hidden = document[prefix + 'Hidden'];
 		document.visibilityState = document[prefix + 'VisibilityState'];
 	}
 
->>>>>>> 1356969b
 	if (!prefix) {
 		return;
 	}
