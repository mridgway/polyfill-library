{
	"browsers": {
<<<<<<< HEAD
		"ie": "6 - 9",
		"safari": "4",
		"firefox": "3"
	},
	"aliases": [
		"default"
	],
	"author": "HTML5Shiv contributors (https://github.com/aFarkas/html5shiv/graphs/contributors)",
	"licence": "MIT"
=======
		"ie": "7"
	},
	"variants": {
		"ie8": {
			"browsers": {
				"ie": "8"
			}
		}
	}
>>>>>>> 99d5c249
}<|MERGE_RESOLUTION|>--- conflicted
+++ resolved
@@ -1,16 +1,5 @@
 {
 	"browsers": {
-<<<<<<< HEAD
-		"ie": "6 - 9",
-		"safari": "4",
-		"firefox": "3"
-	},
-	"aliases": [
-		"default"
-	],
-	"author": "HTML5Shiv contributors (https://github.com/aFarkas/html5shiv/graphs/contributors)",
-	"licence": "MIT"
-=======
 		"ie": "7"
 	},
 	"variants": {
@@ -20,5 +9,4 @@
 			}
 		}
 	}
->>>>>>> 99d5c249
 }