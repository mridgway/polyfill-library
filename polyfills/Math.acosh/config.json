{
	"aliases": [
		"es6"
	],
	"browsers": {
		"android": "*",
		"bb": "*",
		"chrome": "1 - 37",
		"firefox": "1 - 24",
		"ie": "*",
		"ios_chr": "*",
		"ios_saf": "4 - 7",
		"opera": "10 - 20",
		"op_mob": "*",
		"op_mini": "*",
		"safari": "4 - 7"
	},
<<<<<<< HEAD
	"ESVersion": 6
=======
	"esversion": 6
>>>>>>> 882d45ee
}<|MERGE_RESOLUTION|>--- conflicted
+++ resolved
@@ -15,9 +15,5 @@
 		"op_mini": "*",
 		"safari": "4 - 7"
 	},
-<<<<<<< HEAD
-	"ESVersion": 6
-=======
 	"esversion": 6
->>>>>>> 882d45ee
 }