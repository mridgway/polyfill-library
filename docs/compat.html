{{>header}}

{{>nav}}

	<div class="o-techdocs-main o-techdocs-content">

		<h1>Features and browsers supported</h1>

		<p>We test browser support with a test suite for each feature.  A browser is considered compliant only if it passes all the tests, so this is a reasonably comprehensive test rather than a naive feature-detect.  To view the test suite for a feature in the browser you're using right now, click the Tests link in the feature list.  The results below are generated using browsers hosted by <a href='https://www.saucelabs.com'>Sauce Labs</a>.</p>

		<h2 id='feature-list'>Feature list</h2>


		<table class='compatibility'>
			<caption>
				<p style='text-align:right'>Key: <span class='status-missing'>Feature missing</span>, <span class='status-polyfilled'>Feature supported with Polyfill service</span>, <span class='status-native'>Feature supported natively</span>, <i title='Part of the default set' class="fa fa-star"></i> Included by default</p>
			</caption>
			<thead>
				<tr>
					<th></th>
					<th>IE</th>
					<th>Firefox</th>
					<th>Chrome</th>
					<th>Safari</th>
					<th></th>
				</tr>
			</thead>
			<tbody>
			{{#compat}}
				<tr id='{{slug}}' class='{{#if notes}}has-notes{{/if}}'>
					<td>
						<h3>{{feature}}<a class='o-techdocs__permalink' href='#{{slug}}'>¶</a></h3>
						<ul class='feature-meta'>
							<li title="Maximum size, minifed, before gzip">{{dispBytes size}}</li>
							{{#if isDefault}}<li><i title='Part of the default set' class="fa fa-star"></i></li>{{/if}}
						</ul>
						<script type="text/template" id="overlay-src-{{slug}}">
							<ul class='hover-menu o-techdocs-content'>
								{{#if license}}
									{{#if licenseIsUrl }}
									<li class='license license-proprietary'><a title='This polyfill has a specific licence' href='{{license}}'><i class='fa fa-warning'></i> Proprietary license</a></li>
									{{else}}
									<li class='license'><a title='This polyfill has a specific licence' href='http://choosealicense.com/licenses/{{lower license}}'>License: {{license}}</a></li>
									{{/if}}
								{{/if}}
								{{#if hasTests}}<li><a href='/test/tests?feature={{feature}}'>Run tests</a></li>{{/if}}
								{{#if spec}}<li><a href='{{spec}}'>Specification</a></li>{{/if}}
								{{#if docs}}<li><a href='{{docs}}'>Documentation</a></li>{{/if}}
<<<<<<< HEAD
								<li><a href='https://github.com/Financial-Times/polyfill-service/tree/master{{baseDir}}'>Polyfill source</a></li>
=======
								<li><a href='https://github.com/Financial-Times/polyfill-service/tree/master/polyfills/{{baseDir}}'>Polyfill source</a></li>
>>>>>>> da80139f
							</ul>
						</script>
					</td>
					<td>{{#ie}}<span class='status-{{status}}' title='{{statusMsg}}'>{{version}}</span>{{/ie}}</td>
					<td>{{#firefox}}<span class='status-{{status}}' title='{{statusMsg}}'>{{version}}</span>{{/firefox}}</td>
					<td>{{#chrome}}<span class='status-{{status}}' title='{{statusMsg}}'>{{version}}</span>{{/chrome}}</td>
					<td>{{#safari}}<span class='status-{{status}}' title='{{statusMsg}}'>{{version}}</span>{{/safari}}</td>
					<td><i class="o-overlay-trigger fa fa-bars" data-o-overlay-src="#overlay-src-{{slug}}" data-o-overlay-id="overlay-{{slug}}" data-o-overlay-compact="true" data-o-overlay-arrow-position="right" title='Links'></i></td>
				</tr>
				{{#if notes}}
					<tr class='notes'><td></td><td colspan='5'>
						<ul>
						{{#notes}}
						<li>{{{.}}}</li>
						{{/notes}}
						</ul>
					</td></tr>
				{{/if}}
			{{/compat}}
			</tbody>
		</table>

		<aside>
			<h4>Microsoft Edge as IE12</h4>
			<p>Currently the <a href='https://github.com/3rd-Eden/useragent'>useragent</a> module identifies Edge as IE12, so we follow that, although Edge's official version number is actually in a different range starting at 20.</p>
		</aside>

		<h2 id='understanding-polyfill-sizes'>Bundle sizes</h2>

		<p>The table above lists a data size for each polyfill, which is the size of the polyfill including a feature detect, after minification, and before gzip.  Two very important things to remember about these sizes are:</p>

		<ul>
			<li>Gzip gets more effective the larger the data is, so the more polyfills you include in the bundle you request, the smaller each individual polyfill is likely to be, once the bundle is gzipped.</li>
			<li>Some polyfills have multiple variants.  In these cases, the size of the largest variant is shown.</li>
		</ul>

		<p>The following table shows the total size of the polyfill bundle for the <strong>default</strong> set, in all our test browsers:</p>

		<table>
			<thead>
				<tr><th>Browser</th><th>Version</th><th>Size (raw)</th><th>Size (min)</th><th>Size (gzip)</th></tr>
			</thead>
			<tbody>
				{{#sizes}}
				<tr><td>{{family}}</td><td>{{ver}}</td><td>{{dispBytes rawbytes}}</td><td>{{dispBytes minbytes}}</td><td>{{dispBytes gzipbytes}}</td></tr>
				{{/sizes}}
			</tbody>
		</table>

	</div>


{{>footer}}<|MERGE_RESOLUTION|>--- conflicted
+++ resolved
@@ -46,11 +46,7 @@
 								{{#if hasTests}}<li><a href='/test/tests?feature={{feature}}'>Run tests</a></li>{{/if}}
 								{{#if spec}}<li><a href='{{spec}}'>Specification</a></li>{{/if}}
 								{{#if docs}}<li><a href='{{docs}}'>Documentation</a></li>{{/if}}
-<<<<<<< HEAD
-								<li><a href='https://github.com/Financial-Times/polyfill-service/tree/master{{baseDir}}'>Polyfill source</a></li>
-=======
 								<li><a href='https://github.com/Financial-Times/polyfill-service/tree/master/polyfills/{{baseDir}}'>Polyfill source</a></li>
->>>>>>> da80139f
 							</ul>
 						</script>
 					</td>
