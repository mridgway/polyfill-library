--- conflicted
+++ resolved
@@ -115,10 +115,6 @@
 };
 
 UA.prototype.satisfies = function() {
-<<<<<<< HEAD
-	return this.ua.satisfies.apply(this.ua, arguments);
-};
-=======
 	return (
 		this.ua.satisfies.apply(this.ua, arguments) &&
 		this.ua.family in baseLineVersions &&
@@ -131,7 +127,6 @@
 UA.prototype.meetsBaseline = function() {
 	return (this.ua.satisfies(baseLineVersions[this.ua.family]));
 }
->>>>>>> f3bd574a
 
 UA.normalize = function(uaString) {
 	if (uaString.match(/^\w+\/\d+(\.\d+(\.\d+)?)?$/i)) {
