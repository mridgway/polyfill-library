--- conflicted
+++ resolved
@@ -202,40 +202,6 @@
 		})
 		.sort()
 		.map(function(feat) {
-<<<<<<< HEAD
-			var polyfill = sourceslib.getPolyfill(feat);
-			var fdata = {
-				feature: feat,
-				slug: feat.replace(/\./g, '_'),
-				size: Object.keys(polyfill.variants).reduce(function(size, variantName) {
-					return Math.max(size, polyfill.variants[variantName].minSource.length);
-				}, 0),
-				isDefault: (polyfill.aliases && polyfill.aliases.indexOf('default') !== -1),
-				hasTests: polyfill.hasTests,
-				docs: polyfill.docs,
-				baseDir: polyfill.baseDir.replace(path.resolve(path.join(__dirname, '..')), ''),
-				spec: polyfill.spec,
-				notes: polyfill.notes ? polyfill.notes.map(function (n) { return marked(n); }) : [],
-				license: polyfill.variants.default.license,
-				licenseIsUrl: polyfill.variants.default.license && polyfill.variants.default.license.length > 5
-			};
-			browsers.forEach(function(browser) {
-				if (data[feat][browser]) {
-					fdata[browser] = [];
-					Object.keys(data[feat][browser]).sort(function(a, b) {
-						if (isNaN(a)) {
-							return 1;
-						} else if (isNaN(b)) {
-							return -1;
-						} else {
-							return (parseFloat(a) < parseFloat(b)) ? -1 : 1;
-						}
-					}).forEach(function(version) {
-						fdata[browser].push({
-							status: data[feat][browser][version],
-							statusMsg: msgs[data[feat][browser][version]],
-							version: version
-=======
 			return sourceslib.getPolyfill(feat).then(function(polyfill) {
 				var fdata = {
 					feature: feat,
@@ -269,7 +235,6 @@
 								statusMsg: msgs[compatdata[feat][browser][version]],
 								version: version
 							});
->>>>>>> da80139f
 						});
 					}
 				});
