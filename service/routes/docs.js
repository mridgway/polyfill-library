--- conflicted
+++ resolved
@@ -281,17 +281,12 @@
 }
 
 function route(req, res, next) {
-<<<<<<< HEAD
-	if (req.path.length < "/v2/docs/".length) {
-		return res.redirect('/v2/docs/');
-=======
 	if (req.path !== '/docs/privacy-policy') {
 		if (req.path !== '/docs/terms') {
 			if (!req.path.startsWith("/v2/docs/")) {
-				return res.redirect(`${req.basePath}v2/docs/`);
+				return res.redirect('/v2/docs/');
 			}
 		}
->>>>>>> 836dc954
 	}
 	const locals = Object.assign({
 		apiversion: Number.isInteger(Number.parseInt(req.params[0], 10)) ? req.params[0] : 2,
