--- conflicted
+++ resolved
@@ -131,15 +131,6 @@
 
 app.get(/^\/v2\/polyfill(\.\w+)(\.\w+)?/, (req, res) => {
 	metrics.counter('hits').inc();
-<<<<<<< HEAD
-	var respTimeTimer = metrics.timer('respTime').start();
-	var firstParameter = req.params[0].toLowerCase();
-	var minified = firstParameter === '.min';
-	var fileExtension = req.params[1] ? req.params[1].toLowerCase() : firstParameter;
-	var uaString = (typeof req.query.ua === 'string' && req.query.ua) || req.header('user-agent');
-	var flags = (typeof req.query.flags === 'string') ? req.query.flags.split(',') : [];
-	var warnings = [];
-=======
 	const respTimeTimer = metrics.timer('respTime').start();
 	const firstParameter = req.params[0].toLowerCase();
 	const minified = firstParameter === '.min';
@@ -147,7 +138,6 @@
 	const uaString = (typeof req.query.ua === 'string' && req.query.ua) || req.header('user-agent');
 	const flags = (typeof req.query.flags === 'string') ? req.query.flags.split(',') : [];
 	const warnings = [];
->>>>>>> c347adb3
 
 	// Currently don't support CSS
 	if (fileExtension !== '.js') {
