var polyfillio = require('../lib');
var express = require('express');
var app = express().enable("strict routing");
var origamijson = require('../origami.json');
var PolyfillSet = require('./PolyfillSet');
var fs = require('fs');
var path = require('path');
var metrics = require('./metrics');
var testing = require('./testing');
var docs = require('./docs');
var appVersion = require(path.join(__dirname,'../package.json')).version;
var hostname = require("os").hostname();

'use strict';

var one_day = 60 * 60 * 24;
var one_week = one_day * 7;
var one_year = one_day * 365;
var contentTypes = {".js": 'application/javascript', ".css": 'text/css'};
var dateDeployed;

<<<<<<< HEAD
// Allow robots to index docs only (avoid indexing API endpoints linked from websites that are using the service)
app.get('/robots.txt', function (req, res) {
    res.type('text/plain');
    res.send("User-agent: *\nAllow: /v1/docs\nAllow: /v2/docs\nDisallow: /");
});

=======
require('fs').stat(path.join(__dirname,'../package.json'), function(err, stat) {
	dateDeployed = stat.mtime;
})
>>>>>>> 86e6e74a

// Default cache control policy
app.use(function(req, res, next) {
	res.set('Cache-Control', 'public, max-age='+one_week+', stale-while-revalidate='+one_week+', stale-if-error='+one_week);
	res.set('Timing-Allow-Origin', '*');
	res.removeHeader("x-powered-by");
	return next();
});


/* Tests */

app.use('/test/libs/mocha', express.static(path.join(__dirname, '/../node_modules/mocha')));
app.use('/test/libs/expect', express.static(path.join(__dirname, '/../node_modules/expect.js/')));

app.get(/\/test\/director\/?$/, testing.createEndpoint('director', polyfillio));
app.get(/\/test\/tests\/?$/, testing.createEndpoint('runner', polyfillio));


/* Documentation and version routing */

app.get(/^\/(?:v([12])(?:\/(?:docs\/?(?:([^\/]+)\/?)?)?)?)?$/, docs.route);
app.use(/^\/v[12]\/docs\/assets/, express.static(__dirname + '/../docs/assets'));


/* Endpoints for health, application metadata and availability status
 * compliant with FT Origami standard
 * http://origami.ft.com/docs/syntax/web-service-description/ */

app.get(/^\/__about$/, function(req, res) {
	var info = {
		"name": "polyfill-service",
		"purpose": "Stores a library of FT-approved polyfills and serves them to FT websites that need them in older browsers.",
		"audience": "public",
		"primaryUrl": "https://polyfill.webservices.ft.com",
		"serviceTier": "silver",
		"appVersion": appVersion,
		"apiVersion": 2,
		"apiVersions": [
			{ "path": "/v1", "supportStatus": "deprecated", "dateTerminated": "2016-01-01T00:00:00Z" },
			{ "path": "/v2", "supportStatus": "active" }
		],
		"hostname": hostname,
		"dateCreated": "2014-07-14T10:28:45Z",
		"dateDeployed": dateDeployed,
		"contacts": [
			{ "name": "Origami team", "email": "origami-support@ft.com", "rel": "owner", "domain": "All support enquiries" }
		],
		"links": [
			{"url": "https://github.com/Financial-Times/polyfill-service/issues", "category": "issues"},
			{"url": "https://github.com/Financial-Times/polyfill-service", "category": "repo"},
			{"url": "https://dashboard.heroku.com/apps/ft-polyfill-service", "category": "deployment", "description": "Production Heroku app"},
			{"url": "https://dashboard.heroku.com/apps/ft-polyfill-service-qa", "category": "deployment", "description": "QA Heroku app"},
			{"url": "http://grafana.ft.com/dashboard/db/origami-polyfill-service", "category": "monitoring", "description": "Grafana dashboard"},
			{"url": "https://app.fastly.com/#stats/service/4E1GeTez3EFH3cnwfyMAog", "category": "deployment", "description": "Fastly CDN app"},
			{"url": "https://my.pingdom.com/reports/uptime#check=1338405", "category": "monitoring", "description": "Pingdom check"},
			{"url": "https://docs.google.com/drawings/d/1eA_sYaSRkvOqIxdkN6LRpyHeOzv8Mxr51WMfXM1sS3Q/edit", "category": "documentation", "description": "Architecture diagram"},
			{"url": "https://github.com/Financial-Times/polyfill-service/blob/master/README.md", "category": "documentation", "description": "README"},
			{"url": "https://travis-ci.org/Financial-Times/polyfill-service", "category": "testing", "description": "Continuous Integration status on Travis"}
		]
	};

	res.set("Content-Type", "application/json;charset=utf-8");
	res.send(JSON.stringify(info));
});

// "Good to go" endpoint
app.get(/^\/__gtg$/, function(req, res) {
	res.set("Content-Type", "text/plain;charset=utf-8");
	res.set("Cache-Control", "no-cache");
	res.send("OK");
});

// Healthcheck
app.get(/^\/__health$/, function(req, res) {
	var info = {
		"schemaVersion": 1,
		"name": "polyfill-service",
		"description": "Open API endpoint for retrieving Javascript polyfill libraries based on the user's user agent.  More at http://github.com/Financial-Times/polyfill-service.",
		"checks": [
			{
				"name": "Server is up",
				"ok": true,
				"severity": 2,
				"businessImpact": "Web page rendering may degrade for customers using certain browsers. Dynamic client side behaviour is likely to fail.",
				"technicalSummary": "Tests that the Node JS process is up.",
				"panicGuide": "This application consists of Node JS processes on any number of nodes in an environment.  The process must have read permissions on files within its deployment.",
				"checkOutput": "None",
				"lastUpdated": new Date().toISOString()
			}
		],
	};

	res.set('Cache-Control', 'no-cache');
	res.set('Content-Type', 'application/json;charset=utf-8');
	res.send(JSON.stringify(info));
});


/* API endpoints */

app.get(/^\/v([12])\/polyfill(\.\w+)(\.\w+)?/, function(req, res) {
	metrics.meter('hits').mark();
	var respTimeTimer = metrics.timer('respTime').start();
	var apiVersion = parseInt(req.params[0], 10);
	var firstParameter = req.params[1].toLowerCase();
	var minified =  firstParameter === '.min';
	var fileExtension = req.params[2] ? req.params[2].toLowerCase() : firstParameter;
	var uaString = req.query.ua || req.header('user-agent');
	var flags = req.query.flags ? req.query.flags.split(',') : [];
	var warnings = [];

	if (apiVersion === 1) {
		warnings.push('API Version 1 is deprecated: please consider upgrading to v2.  API v1 will be closed after December 31, 2015, at which time v1 requests will be mapped internally to v2 requests and will be subject to potentially breaking changes.  See https://cdn.polyfill.io/v2/docs/api for details.');
	}

	// Backwards compatibility
	if (req.query.gated && apiVersion < 2) {
		flags.push('gated');
		warnings.push('The `gated` query parameter is deprecated and is not supported in API v2.  Set `flags=gated` instead.');
	}

	// Currently don't support CSS
	if (fileExtension !== '.js') {
		res.status(404);
		res.set('Content-Type', 'text/plain;charset=utf-8');
		res.send('/* Type not supported.  Only .js is supported at the moment */');
		return;
	}

	var polyfills = PolyfillSet.fromQueryParam(req.query.features || 'default', flags);

	// If inbound request did not specify UA on the query string, the cache key must use the HTTP header
	if (!req.query.ua) {
		res.set('Vary', 'User-Agent');
	}

	var params = {
		features: polyfills.get(),
		minify: minified
	};
	if (req.query.libVersion && apiVersion === 1) {
		warnings.push('The `libVersion` query parameter is deprecated and switching library version at runtime is not supported in API v2.  To use an older version of the polyfill library, consider running your own version of the service at the version that you want.');
		params.libVersion = req.query.libVersion;
	}
	if (req.query.unknown) {
		params.unknown = req.query.unknown;
	}
	if (uaString) {
		params.uaString = uaString;
		metrics.counter('useragentcount.'+polyfillio.normalizeUserAgent(uaString).replace(/^(.*?)\/(\d+)(\..*)?$/, '$1.$2')).inc();
	}

	polyfillio.getPolyfillString(params).then(function(op) {
		if (warnings.length) {
			op = '/* WARNINGS:\n\n- ' + warnings.join('\n- ') + '\n\n*/\n\n' + op;
		}
		if (req.query.callback && req.query.callback.match(/^[\w\.]+$/)) {
			op += "\ntypeof "+req.query.callback+"==='function' && "+req.query.callback+"();";
		}
		res.set('Content-Type', contentTypes[fileExtension]+';charset=utf-8');
		res.set('Access-Control-Allow-Origin', '*');
		res.send(op);
		respTimeTimer.end();
	});

});

app.get("/v[12]/normalizeUa", function(req, res, next) {

	if (req.query.ua) {
		res.status(200);
		res.set('Cache-Control', 'public, max-age='+one_year+', stale-if-error='+(one_year+one_week));
		res.set('Normalized-User-Agent', encodeURIComponent(polyfillio.normalizeUserAgent(req.query.ua)));
		res.send();
	} else {
		res.status(400);
		res.send('ua query param required');
	}
});

function startService(port, callback) {
	callback = callback || function() {};

	app
		.listen(port, function (err) {
			callback(err, app);
		})
		.on('error', function (err) {
			callback(err);
		});
}

module.exports = startService;<|MERGE_RESOLUTION|>--- conflicted
+++ resolved
@@ -19,18 +19,9 @@
 var contentTypes = {".js": 'application/javascript', ".css": 'text/css'};
 var dateDeployed;
 
-<<<<<<< HEAD
-// Allow robots to index docs only (avoid indexing API endpoints linked from websites that are using the service)
-app.get('/robots.txt', function (req, res) {
-    res.type('text/plain');
-    res.send("User-agent: *\nAllow: /v1/docs\nAllow: /v2/docs\nDisallow: /");
-});
-
-=======
 require('fs').stat(path.join(__dirname,'../package.json'), function(err, stat) {
 	dateDeployed = stat.mtime;
 })
->>>>>>> 86e6e74a
 
 // Default cache control policy
 app.use(function(req, res, next) {
@@ -59,6 +50,12 @@
 /* Endpoints for health, application metadata and availability status
  * compliant with FT Origami standard
  * http://origami.ft.com/docs/syntax/web-service-description/ */
+
+// Allow robots to index docs only (avoid indexing API endpoints linked from websites that are using the service)
+app.get('/robots.txt', function (req, res) {
+    res.type('text/plain');
+    res.send("User-agent: *\nAllow: /v1/docs\nAllow: /v2/docs\nDisallow: /");
+});
 
 app.get(/^\/__about$/, function(req, res) {
 	var info = {
