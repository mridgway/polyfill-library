{
  "name": "polyfill-service",
  "description": "A polyfill combinator",
  "main": "lib/index.js",
  "bin": "bin/polyfill-service",
  "contributors": [
    {
      "name": "Jonathan Neal",
      "email": "jonathantneal+github@gmail.com",
      "url": "http://jonathantneal.com/"
    },
    {
      "name": "FT Labs",
      "email": "enquiries@labs.ft.com",
      "url": "http://labs.ft.com"
    }
  ],
  "repository": {
    "type": "git",
    "url": "https://github.com/financial-times/polyfill-service.git"
  },
  "bugs": {
    "url": "https://github.com/financial-times/polyfill-service/issues"
  },
  "scripts": {
    "start": "forever start --minUptime=1000 --spinSleepTime=1000 --plain bin/polyfill-service",
    "restart": "forever restart --minUptime=1000 --spinSleepTime=1000 --plain bin/polyfill-service",
    "stop": "forever stop --plain bin/polyfill-service",
    "status": "forever list | grep bin/polyfill-service",
    "prepublish": "grunt build",
    "deploy": "grunt build && haikro build deploy --heroku-token `heroku auth:token` --commit `git rev-parse HEAD` --app",
    "deploy-qa": "npm run deploy -- ft-polyfill-service-qa",
    "deploy-prod": "npm run deploy -- ft-polyfill-service",
    "test": "grunt test",
    "citest": "grunt ci --stack"
  },
  "license": "CC0-1.0",
  "dependencies": {
    "babel-core": "^4.6.3",
    "caniuse-db": "1.0.20140710",
    "denodeify": "^1.2.1",
    "es6-promise": "^2.0.1",
    "es6-set": "^0.1.0",
    "expect.js": "^0.3.1",
    "express": "^4.4.4",
    "forever": "^0.11.1",
    "graphite": "0.0.6",
    "handlebars": "^1.3.0",
    "lodash": "^2.4.1",
    "marked": "^0.3.3",
    "measured": "^1.0.0",
    "minimist": "^0.2.0",
    "mkdirp": "^0.5.0",
    "mocha": "^1.20.1",
    "moment": "^2.8.3",
    "request": "^2.44.0",
    "request-promise": "^0.3.2",
    "semver": "^2.3.1",
    "tsort": "0.0.1",
    "uglify-js": "^2.4.14",
    "useragent": "^2.0.8"
  },
  "devDependencies": {
    "batch": "^0.5.1",
    "grunt": "~0.4.0",
    "grunt-cli": "~0.1.6",
    "grunt-contrib-clean": "^0.6.0",
    "grunt-contrib-watch": "^0.6.1",
    "grunt-mocha": "^0.4.11",
    "grunt-simple-mocha": "^0.4.0",
    "intl": "~1.0.0-rc-4",
<<<<<<< HEAD
    "picturefill": "^2.3.1",
=======
    "picturefill": "^3.0.0-beta1",
>>>>>>> b22f1434
    "npm-prepublish": "^1.2.0",
    "rimraf": "^2.4.0",
    "sauce-tunnel": "^2.2.3",
    "wd": "^0.3.8"
  },
  "version": "0.0.0"
}<|MERGE_RESOLUTION|>--- conflicted
+++ resolved
@@ -69,11 +69,7 @@
     "grunt-mocha": "^0.4.11",
     "grunt-simple-mocha": "^0.4.0",
     "intl": "~1.0.0-rc-4",
-<<<<<<< HEAD
-    "picturefill": "^2.3.1",
-=======
     "picturefill": "^3.0.0-beta1",
->>>>>>> b22f1434
     "npm-prepublish": "^1.2.0",
     "rimraf": "^2.4.0",
     "sauce-tunnel": "^2.2.3",
