{
  "name": "polyfill-service",
  "description": "A polyfill combinator",
  "main": "lib/index.js",
  "bin": "bin/polyfill-service",
  "contributors": [
    {
      "name": "Jonathan Neal",
      "email": "jonathantneal+github@gmail.com",
      "url": "http://jonathantneal.com/"
    },
    {
      "name": "FT Labs",
      "email": "enquiries@labs.ft.com",
      "url": "http://labs.ft.com"
    }
  ],
  "repository": {
    "type": "git",
    "url": "https://github.com/financial-times/polyfill-service.git"
  },
  "bugs": {
    "url": "https://github.com/financial-times/polyfill-service/issues"
  },
  "scripts": {
    "start": "bin/polyfill-service",
    "prepublish": "grunt build",
    "deploy": "grunt build && haikro build && haikro deploy --commit `git rev-parse HEAD` --app",
    "deploy-qa": "npm run deploy -- ft-polyfill-service-qa",
    "deploy-prod": "npm run deploy -- ft-polyfill-service",
    "test": "grunt test"
  },
  "license": "CC0-1.0",
  "dependencies": {
    "blocked": "^1.1.0",
    "denodeify": "^1.2.1",
    "dotenv": "^1.2.0",
    "expect.js": "^0.3.1",
    "express": "^4.4.4",
    "graphite": "0.0.6",
    "handlebars": "^1.3.0",
    "lodash": "^3.0.0",
    "lru-cache": "^3.0.0",
    "marked": "^0.3.3",
    "measured": "^1.0.0",
    "minimist": "^0.2.0",
    "mkdirp": "^0.5.0",
    "mocha": "^1.20.1",
    "moment": "^2.8.3",
    "morgan": "^1.6.1",
    "opbeat": "^3.1.4",
    "raven": "^0.8.1",
    "request-promise": "^0.3.2",
    "semver": "^5.0.0",
    "tsort": "0.0.1",
    "useragent": "^2.0.8"
  },
  "devDependencies": {
    "babel-core": "^6.2.1",
    "babel-preset-es2015": "^6.1.18",
    "batch": "^0.5.1",
<<<<<<< HEAD
    "browserify": "^12.0.1",
=======
    "core-js": "jakechampion/core-js#temp",
>>>>>>> 7e9c25b4
    "grunt": "~0.4.0",
    "grunt-cli": "~0.1.6",
    "grunt-contrib-clean": "^0.6.0",
    "grunt-contrib-watch": "^0.6.1",
    "grunt-simple-mocha": "^0.4.0",
    "intl": "~1.0.0-rc-4",
    "picturefill": "^3.0.1",
    "rimraf": "^2.4.0",
    "sauce-tunnel": "^2.2.3",
    "uglify-js": "^2.4.14",
    "wd": "^0.3.8"
  },
  "version": "3.1.2"
}<|MERGE_RESOLUTION|>--- conflicted
+++ resolved
@@ -59,11 +59,7 @@
     "babel-core": "^6.2.1",
     "babel-preset-es2015": "^6.1.18",
     "batch": "^0.5.1",
-<<<<<<< HEAD
     "browserify": "^12.0.1",
-=======
-    "core-js": "jakechampion/core-js#temp",
->>>>>>> 7e9c25b4
     "grunt": "~0.4.0",
     "grunt-cli": "~0.1.6",
     "grunt-contrib-clean": "^0.6.0",
