--- conflicted
+++ resolved
@@ -68,11 +68,7 @@
 					}
 					try {
 						config = JSON.parse(fs.readFileSync(configPath));
-<<<<<<< HEAD
-						config.baseDir = polyfillPath;
-=======
 						config.baseDir = path.relative(path.join(__dirname,'../polyfills'), polyfillPath);
->>>>>>> da80139f
 					} catch (e) {
 						throw {name:"Missing or invalid config", message:"Unable to read config from "+configPath};
 					}
