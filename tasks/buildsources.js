--- conflicted
+++ resolved
@@ -42,21 +42,12 @@
 		}
 		scanDir(polyfillSourceFolder);
 
-<<<<<<< HEAD
-		dirs.forEach(function(polyfillPath) {
-			var config;
-			var configPath = path.join(polyfillPath, 'config.json');
-			var detectPath = path.join(polyfillPath, 'detect.js');
-			var polyfillSourcePath = path.join(polyfillPath, 'polyfill.js');
-			var featureName = polyfillPath.substr(polyfillSourceFolder.length+1).replace(/(\/|\\)/g, '.');
-=======
 		dirs.forEach(polyfillPath => {
 			let config;
 			const configPath = path.join(polyfillPath, 'config.json');
 			const detectPath = path.join(polyfillPath, 'detect.js');
 			const polyfillSourcePath = path.join(polyfillPath, 'polyfill.js');
-			const featureName = polyfillPath.substr(polyfillSourceFolder.length+1).replace(/\//g, '.');
->>>>>>> 13fad1bc
+			const featureName = polyfillPath.substr(polyfillSourceFolder.length+1).replace(/(\/|\\)/g, '.');
 
 			try {
 
